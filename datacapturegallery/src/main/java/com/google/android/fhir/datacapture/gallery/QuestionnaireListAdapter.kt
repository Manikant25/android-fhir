--- conflicted
+++ resolved
@@ -37,7 +37,6 @@
         val context = view.context
         context.startActivity(
           Intent(context, QuestionnaireActivity::class.java).apply {
-<<<<<<< HEAD
             putExtra(QuestionnaireActivity.QUESTIONNAIRE_TITLE_KEY, questionnairelistItem.name)
             putExtra(
               QuestionnaireActivity.QUESTIONNAIRE_FILE_PATH_KEY,
@@ -49,10 +48,6 @@
                 questionnairelistItem.questionnaireResponsePath
               )
             }
-=======
-            putExtra(QuestionnaireActivity.QUESTIONNAIRE_TITLE_KEY, questionnaireListItem.name)
-            putExtra(QuestionnaireActivity.QUESTIONNAIRE_FILE_PATH_KEY, questionnaireListItem.path)
->>>>>>> 29a5207e
           }
         )
       }
