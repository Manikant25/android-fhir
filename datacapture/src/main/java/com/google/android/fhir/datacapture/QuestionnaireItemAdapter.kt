--- conflicted
+++ resolved
@@ -20,11 +20,8 @@
 import androidx.recyclerview.widget.RecyclerView
 import com.google.android.fhir.datacapture.views.QuestionnaireItemCheckBoxViewHolderFactory
 import com.google.android.fhir.datacapture.views.QuestionnaireItemDatePickerViewHolderFactory
-<<<<<<< HEAD
 import com.google.android.fhir.datacapture.views.QuestionnaireItemDropDownViewHolderFactory
-=======
 import com.google.android.fhir.datacapture.views.QuestionnaireItemDateTimePickerViewHolderFactory
->>>>>>> afc69de3
 import com.google.android.fhir.datacapture.views.QuestionnaireItemEditTextDecimalViewHolderFactory
 import com.google.android.fhir.datacapture.views.QuestionnaireItemEditTextIntegerViewHolderFactory
 import com.google.android.fhir.datacapture.views.QuestionnaireItemEditTextMultiLineViewHolderFactory
@@ -82,17 +79,10 @@
         val questionnaireViewItem = questionnaireItemViewItemList[position]
         return when (val type = questionnaireViewItem.questionnaireItem.type.value) {
             QuestionnaireItemTypeCode.Value.GROUP -> QuestionnaireItemViewHolderType.GROUP
-<<<<<<< HEAD
-            QuestionnaireItemTypeCode.Value.BOOLEAN ->
-                QuestionnaireItemViewHolderType.CHECK_BOX
-            QuestionnaireItemTypeCode.Value.DATE ->
-                QuestionnaireItemViewHolderType.DATE_PICKER
-=======
             QuestionnaireItemTypeCode.Value.BOOLEAN -> QuestionnaireItemViewHolderType.CHECK_BOX
             QuestionnaireItemTypeCode.Value.DATE -> QuestionnaireItemViewHolderType.DATE_PICKER
             QuestionnaireItemTypeCode.Value.DATE_TIME ->
                 QuestionnaireItemViewHolderType.DATE_TIME_PICKER
->>>>>>> afc69de3
             QuestionnaireItemTypeCode.Value.STRING ->
                 QuestionnaireItemViewHolderType.EDIT_TEXT_SINGLE_LINE
             QuestionnaireItemTypeCode.Value.TEXT ->
@@ -133,6 +123,7 @@
         }
 
     private companion object {
+        //Choice questions are rendered as radio group if number of choices less than this constant
         const val MINIMUM_NUMBER_OF_ITEMS_FOR_DROP_DOWN = 4
     }
 }